import os
from dataclasses import dataclass, field
from itertools import islice

from jinja2 import Template

from openhands.controller.state.state import State
from openhands.core.message import Message, TextContent
from openhands.events.observation.agent import MicroagentKnowledge


@dataclass
class RuntimeInfo:
    date: str
    available_hosts: dict[str, int] = field(default_factory=dict)
    additional_agent_instructions: str = ''
    custom_secrets_descriptions: dict[str, str] = field(default_factory=dict)


@dataclass
class RepositoryInfo:
    """Information about a GitHub repository that has been cloned."""

    repo_name: str | None = None
    repo_directory: str | None = None


@dataclass
class ConversationInstructions:
    """
    Optional instructions the agent must follow throughout the conversation while addressing the user's initial task

    Examples include

        1. Resolver instructions: you're responding to GitHub issue #1234, make sure to open a PR when you are done
        2. Slack instructions: make sure to check whether any of the context attached is relevant to the task <context_messages>
    """

    content: str = ''


class PromptManager:
    """
    Manages prompt templates and includes information from the user's workspace micro-agents and global micro-agents.

    This class is dedicated to loading and rendering prompts (system prompt, user prompt).

    Attributes:
        prompt_dir: Directory containing prompt templates.
    """

    def __init__(
        self,
        prompt_dir: str,
    ):
        self.prompt_dir: str = prompt_dir
        self.system_template: Template = self._load_template('system_prompt')
        self.user_template: Template = self._load_template('user_prompt')
        self.additional_info_template: Template = self._load_template('additional_info')
        self.microagent_info_template: Template = self._load_template('microagent_info')

    def _load_template(self, template_name: str) -> Template:
        if self.prompt_dir is None:
            raise ValueError('Prompt directory is not set')
        template_path = os.path.join(self.prompt_dir, f'{template_name}.j2')
        if not os.path.exists(template_path):
            raise FileNotFoundError(f'Prompt file {template_path} not found')
        with open(template_path, 'r') as file:
            return Template(file.read())

    def get_system_message(self) -> str:
        return self.system_template.render().strip()

    def get_example_user_message(self) -> str:
        """This is an initial user message that can be provided to the agent
        before *actual* user instructions are provided.

        It can be used to provide a demonstration of how the agent
        should behave in order to solve the user's task. And it may
        optionally contain some additional context about the user's task.
        These additional context will convert the current generic agent
        into a more specialized agent that is tailored to the user's task.
        """

        return self.user_template.render().strip()

    def build_workspace_context(
        self,
        repository_info: RepositoryInfo | None,
        runtime_info: RuntimeInfo | None,
        conversation_instructions: ConversationInstructions | None,
        repo_instructions: str = '',
    ) -> str:
        """Renders the additional info template with the stored repository/runtime info."""
        return self.additional_info_template.render(
            repository_info=repository_info,
            repository_instructions=repo_instructions,
            runtime_info=runtime_info,
            conversation_instructions=conversation_instructions,
        ).strip()

    def build_microagent_info(
        self,
        triggered_agents: list[MicroagentKnowledge],
    ) -> str:
        """Renders the microagent info template with the triggered agents.

        Args:
            triggered_agents: A list of MicroagentKnowledge objects containing information
                              about triggered microagents.
        """
        return self.microagent_info_template.render(
            triggered_agents=triggered_agents
        ).strip()

    def add_turns_left_reminder(self, messages: list[Message], state: State) -> None:
        latest_user_message = next(
            islice(
                (
                    m
                    for m in reversed(messages)
                    if m.role == 'user'
                    and any(isinstance(c, TextContent) for c in m.content)
                ),
                1,
            ),
            None,
        )
        if latest_user_message:
<<<<<<< HEAD
            reminder_text = f'\n\nENVIRONMENT REMINDER: You have {state.max_iterations - state.iteration} turns left to complete the task. When finished reply with <finish></finish>.'
            latest_user_message.content.append(TextContent(text=reminder_text))

    def render_prompt(self, template_name: str, variables: dict | None = None) -> str:
        """
        Loads and renders a template with the given variables.

        Args:
            template_name: Name of the template file (without .j2 extension)
            variables: Dictionary of variables to pass to the template

        Returns:
            The rendered template as a string
        """
        if variables is None:
            variables = {}

        template = self._load_template(template_name)
        return template.render(**variables).strip()
=======
            reminder_text = f'\n\nENVIRONMENT REMINDER: You have {state.iteration_flag.max_value - state.iteration_flag.current_value} turns left to complete the task. When finished reply with <finish></finish>.'
            latest_user_message.content.append(TextContent(text=reminder_text))
>>>>>>> b37ed5e2
<|MERGE_RESOLUTION|>--- conflicted
+++ resolved
@@ -127,8 +127,7 @@
             None,
         )
         if latest_user_message:
-<<<<<<< HEAD
-            reminder_text = f'\n\nENVIRONMENT REMINDER: You have {state.max_iterations - state.iteration} turns left to complete the task. When finished reply with <finish></finish>.'
+            reminder_text = f'\n\nENVIRONMENT REMINDER: You have {state.iteration_flag.max_value - state.iteration_flag.current_value} turns left to complete the task. When finished reply with <finish></finish>.'
             latest_user_message.content.append(TextContent(text=reminder_text))
 
     def render_prompt(self, template_name: str, variables: dict | None = None) -> str:
@@ -146,8 +145,4 @@
             variables = {}
 
         template = self._load_template(template_name)
-        return template.render(**variables).strip()
-=======
-            reminder_text = f'\n\nENVIRONMENT REMINDER: You have {state.iteration_flag.max_value - state.iteration_flag.current_value} turns left to complete the task. When finished reply with <finish></finish>.'
-            latest_user_message.content.append(TextContent(text=reminder_text))
->>>>>>> b37ed5e2
+        return template.render(**variables).strip()