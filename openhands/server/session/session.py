import asyncio
import time
from copy import deepcopy
from logging import LoggerAdapter

import socketio

from openhands.controller.agent import Agent
from openhands.core.config import AppConfig
from openhands.core.config.condenser_config import (
    BrowserOutputCondenserConfig,
    CondenserPipelineConfig,
    LLMSummarizingCondenserConfig,
)
from openhands.core.config.mcp_config import MCPConfig, OpenHandsMCPConfigImpl
from openhands.core.exceptions import MicroagentValidationError
from openhands.core.logger import OpenHandsLoggerAdapter
from openhands.core.schema import AgentState
from openhands.events.action import MessageAction, NullAction
from openhands.events.event import Event, EventSource
from openhands.events.observation import (
    AgentStateChangedObservation,
    CmdOutputObservation,
    NullObservation,
)
from openhands.events.observation.agent import RecallObservation
from openhands.events.observation.error import ErrorObservation
from openhands.events.serialization import event_from_dict, event_to_dict
from openhands.events.stream import EventStreamSubscriber
from openhands.llm.llm import LLM
from openhands.server.session.agent_session import AgentSession
from openhands.server.session.conversation_init_data import ConversationInitData
from openhands.storage.data_models.settings import Settings
from openhands.storage.files import FileStore

ROOM_KEY = 'room:{sid}'


class Session:
    sid: str
    sio: socketio.AsyncServer | None
    last_active_ts: int = 0
    is_alive: bool = True
    agent_session: AgentSession
    loop: asyncio.AbstractEventLoop
    config: AppConfig
    file_store: FileStore
    user_id: str | None
    logger: LoggerAdapter

    def __init__(
        self,
        sid: str,
        config: AppConfig,
        file_store: FileStore,
        sio: socketio.AsyncServer | None,
        user_id: str | None = None,
    ):
        self.sid = sid
        self.sio = sio
        self.last_active_ts = int(time.time())
        self.file_store = file_store
        self.logger = OpenHandsLoggerAdapter(extra={'session_id': sid})
        self.agent_session = AgentSession(
            sid,
            file_store,
            status_callback=self.queue_status_message,
            user_id=user_id,
        )
        self.agent_session.event_stream.subscribe(
            EventStreamSubscriber.SERVER, self.on_event, self.sid
        )
        # Copying this means that when we update variables they are not applied to the shared global configuration!
        self.config = deepcopy(config)
        self.loop = asyncio.get_event_loop()
        self.user_id = user_id

    async def close(self) -> None:
        if self.sio:
            await self.sio.emit(
                'oh_event',
                event_to_dict(
                    AgentStateChangedObservation('', AgentState.STOPPED.value)
                ),
                to=ROOM_KEY.format(sid=self.sid),
            )
        self.is_alive = False
        await self.agent_session.close()

    async def initialize_agent(
        self,
        settings: Settings,
        initial_message: MessageAction | None,
        replay_json: str | None,
    ) -> None:
        self.agent_session.event_stream.add_event(
            AgentStateChangedObservation('', AgentState.LOADING),
            EventSource.ENVIRONMENT,
        )
    #    agent_cls = settings.agent or self.config.default_agent
        agent_cls = self.config.default_agent or settings.agent

        self.config.security.confirmation_mode = (
            self.config.security.confirmation_mode
            if settings.confirmation_mode is None
            else settings.confirmation_mode
        )
        self.config.security.security_analyzer = (
            settings.security_analyzer or self.config.security.security_analyzer
        )
        self.config.sandbox.base_container_image = (
            settings.sandbox_base_container_image
            or self.config.sandbox.base_container_image
        )
        self.config.sandbox.runtime_container_image = (
            settings.sandbox_runtime_container_image
            if settings.sandbox_base_container_image
            or settings.sandbox_runtime_container_image
            else self.config.sandbox.runtime_container_image
        )
        max_iterations = settings.max_iterations or self.config.max_iterations

        # This is a shallow copy of the default LLM config, so changes here will
        # persist if we retrieve the default LLM config again when constructing
        # the agent
        default_llm_config = self.config.get_llm_config()
        default_llm_config.model = settings.llm_model or ''
        default_llm_config.api_key = settings.llm_api_key
        default_llm_config.base_url = settings.llm_base_url
        self.config.search_api_key = settings.search_api_key

        # NOTE: this need to happen AFTER the config is updated with the search_api_key
        self.config.mcp = settings.mcp_config or MCPConfig(sse_servers=[], stdio_servers=[])
        # Add OpenHands' MCP server by default
        openhands_mcp_server, openhands_mcp_stdio_servers = OpenHandsMCPConfigImpl.create_default_mcp_server_config(self.config.mcp_host, self.config, self.user_id)
        if openhands_mcp_server:
            self.config.mcp.sse_servers.append(openhands_mcp_server)
        self.config.mcp.stdio_servers.extend(openhands_mcp_stdio_servers)

        # TODO: override other LLM config & agent config groups (#2075)

        llm = self._create_llm(agent_cls)
        # Ensure agent_cls is not None before passing to get_agent_config
        agent_name = agent_cls if agent_cls is not None else 'agent'
        agent_config = self.config.get_agent_config(agent_name)

        if settings.enable_default_condenser:
            # Default condenser chains a condenser that limits browser the total
            # size of browser observations with a condenser that limits the size
            # of the view given to the LLM. The order matters: with the browser
            # output first, the summarizer will only see the most recent browser
            # output, which should keep the summarization cost down.
            default_condenser_config = CondenserPipelineConfig(
                condensers=[
                    BrowserOutputCondenserConfig(attention_window=2),
                    LLMSummarizingCondenserConfig(
                        llm_config=llm.config, keep_first=4, max_size=80
                    ),
                ]
            )
            
            self.logger.info(
                f'Enabling pipeline condenser with:'
                f' browser_output_masking(attention_window=2), '
                f' llm(model="{llm.config.model}", '
                f' base_url="{llm.config.base_url}", '
                f' keep_first=4, max_size=80)'
            )
            agent_config.condenser = default_condenser_config
<<<<<<< HEAD
=======

        # Ensure agent_cls is not None before passing to get_cls
        if agent_cls is None:
            agent_cls = self.config.default_agent
>>>>>>> 38c69e62
        agent = Agent.get_cls(agent_cls)(llm, agent_config)

        git_provider_tokens = None
        selected_repository = None
        selected_branch = None
        custom_secrets = None
        conversation_instructions = None
        if isinstance(settings, ConversationInitData):
            git_provider_tokens = settings.git_provider_tokens
            selected_repository = settings.selected_repository
            selected_branch = settings.selected_branch
            custom_secrets = settings.custom_secrets
            conversation_instructions = settings.conversation_instructions

        try:
            await self.agent_session.start(
                runtime_name=self.config.runtime,
                config=self.config,
                agent=agent,
                max_iterations=max_iterations,
                max_budget_per_task=self.config.max_budget_per_task,
                agent_to_llm_config=self.config.get_agent_to_llm_config_map(),
                agent_configs=self.config.get_agent_configs(),
                git_provider_tokens=git_provider_tokens,
                custom_secrets=custom_secrets,
                selected_repository=selected_repository,
                selected_branch=selected_branch,
                initial_message=initial_message,
                conversation_instructions=conversation_instructions,
                replay_json=replay_json,
            )
        except MicroagentValidationError as e:
            self.logger.exception(f'Error creating agent_session: {e}')
            # For microagent validation errors, provide more helpful information
            await self.send_error(f'Failed to create agent session: {str(e)}')
            return
        except ValueError as e:
            self.logger.exception(f'Error creating agent_session: {e}')
            error_message = str(e)
            # For ValueError related to microagents, provide more helpful information
            if 'microagent' in error_message.lower():
                await self.send_error(
                    f'Failed to create agent session: {error_message}'
                )
            else:
                # For other ValueErrors, just show the error class
                await self.send_error('Failed to create agent session: ValueError')
            return
        except Exception as e:
            self.logger.exception(f'Error creating agent_session: {e}')
            # For other errors, just show the error class to avoid exposing sensitive information
            await self.send_error(
                f'Failed to create agent session: {e.__class__.__name__}'
            )
            return

    def _create_llm(self, agent_cls: str | None) -> LLM:
        """Initialize LLM, extracted for testing."""
        agent_name = agent_cls if agent_cls is not None else 'agent'
        return LLM(
            config=self.config.get_llm_config_from_agent(agent_name),
            retry_listener=self._notify_on_llm_retry,
        )

    def _notify_on_llm_retry(self, retries: int, max: int) -> None:
        msg_id = 'STATUS$LLM_RETRY'
        self.queue_status_message(
            'info', msg_id, f'Retrying LLM request, {retries} / {max}'
        )

    def on_event(self, event: Event) -> None:
        asyncio.get_event_loop().run_until_complete(self._on_event(event))

    async def _on_event(self, event: Event) -> None:
        """Callback function for events that mainly come from the agent.
        Event is the base class for any agent action and observation.

        Args:
            event: The agent event (Observation or Action).
        """
        if isinstance(event, NullAction):
            return
        if isinstance(event, NullObservation):
            return
        if event.source == EventSource.AGENT:
            await self.send(event_to_dict(event))
        elif event.source == EventSource.USER:
            await self.send(event_to_dict(event))
        # NOTE: ipython observations are not sent here currently
        elif event.source == EventSource.ENVIRONMENT and isinstance(
            event,
            (CmdOutputObservation, AgentStateChangedObservation, RecallObservation),
        ):
            # feedback from the environment to agent actions is understood as agent events by the UI
            event_dict = event_to_dict(event)
            event_dict['source'] = EventSource.AGENT
            await self.send(event_dict)
            if (
                isinstance(event, AgentStateChangedObservation)
                and event.agent_state == AgentState.ERROR
            ):
                self.logger.info(
                    'Agent status error',
                    extra={'signal': 'agent_status_error'},
                )
        elif isinstance(event, ErrorObservation):
            # send error events as agent events to the UI
            event_dict = event_to_dict(event)
            event_dict['source'] = EventSource.AGENT
            await self.send(event_dict)

    async def dispatch(self, data: dict) -> None:
        event = event_from_dict(data.copy())
        # This checks if the model supports images
        if isinstance(event, MessageAction) and event.image_urls:
            controller = self.agent_session.controller
            if controller:
                if controller.agent.llm.config.disable_vision:
                    await self.send_error(
                        'Support for images is disabled for this model, try without an image.'
                    )
                    return
                if not controller.agent.llm.vision_is_active():
                    await self.send_error(
                        'Model does not support image upload, change to a different model or try without an image.'
                    )
                    return
        self.agent_session.event_stream.add_event(event, EventSource.USER)

    async def send(self, data: dict[str, object]) -> None:
        if asyncio.get_running_loop() != self.loop:
            self.loop.create_task(self._send(data))
            return
        await self._send(data)

    async def _send(self, data: dict[str, object]) -> bool:
        try:
            if not self.is_alive:
                return False
            if self.sio:
                await self.sio.emit('oh_event', data, to=ROOM_KEY.format(sid=self.sid))
            await asyncio.sleep(0.001)  # This flushes the data to the client
            self.last_active_ts = int(time.time())
            return True
        except RuntimeError as e:
            self.logger.error(f'Error sending data to websocket: {str(e)}')
            self.is_alive = False
            return False

    async def send_error(self, message: str) -> None:
        """Sends an error message to the client."""
        await self.send({'error': True, 'message': message})

    async def _send_status_message(self, msg_type: str, id: str, message: str) -> None:
        """Sends a status message to the client."""
        if msg_type == 'error':
            agent_session = self.agent_session
            controller = self.agent_session.controller
            if controller is not None and not agent_session.is_closed():
                await controller.set_agent_state_to(AgentState.ERROR)
            self.logger.info(
                'Agent status error',
                extra={'signal': 'agent_status_error'},
            )
        await self.send(
            {'status_update': True, 'type': msg_type, 'id': id, 'message': message}
        )

    def queue_status_message(self, msg_type: str, id: str, message: str) -> None:
        """Queues a status message to be sent asynchronously."""
        asyncio.run_coroutine_threadsafe(
            self._send_status_message(msg_type, id, message), self.loop
        )<|MERGE_RESOLUTION|>--- conflicted
+++ resolved
@@ -167,13 +167,6 @@
                 f' keep_first=4, max_size=80)'
             )
             agent_config.condenser = default_condenser_config
-<<<<<<< HEAD
-=======
-
-        # Ensure agent_cls is not None before passing to get_cls
-        if agent_cls is None:
-            agent_cls = self.config.default_agent
->>>>>>> 38c69e62
         agent = Agent.get_cls(agent_cls)(llm, agent_config)
 
         git_provider_tokens = None
