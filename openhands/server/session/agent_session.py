import asyncio
import json
import time
from logging import LoggerAdapter
from types import MappingProxyType
from typing import Callable, cast

from openhands.controller import AgentController
from openhands.controller.agent import Agent
from openhands.controller.replay import ReplayManager
from openhands.controller.state.state import State
from openhands.core.config import AgentConfig, LLMConfig, OpenHandsConfig
from openhands.core.exceptions import AgentRuntimeUnavailableError
from openhands.core.logger import OpenHandsLoggerAdapter
from openhands.core.schema.agent import AgentState
from openhands.events.action import ChangeAgentStateAction, MessageAction
from openhands.events.event import Event, EventSource
from openhands.events.stream import EventStream
from openhands.integrations.provider import (
    CUSTOM_SECRETS_TYPE,
    PROVIDER_TOKEN_TYPE,
    ProviderHandler,
)
from openhands.mcp import add_mcp_tools_to_agent
from openhands.memory.memory import Memory
from openhands.microagent.microagent import BaseMicroagent
from openhands.runtime import get_runtime_cls
from openhands.runtime.base import Runtime
from openhands.runtime.impl.remote.remote_runtime import RemoteRuntime
from openhands.security import SecurityAnalyzer, options
from openhands.storage.data_models.user_secrets import UserSecrets
from openhands.storage.store import Store
from openhands.utils.async_utils import EXECUTOR, call_sync_from_async
from openhands.utils.shutdown_listener import should_continue

WAIT_TIME_BEFORE_CLOSE = 90
WAIT_TIME_BEFORE_CLOSE_INTERVAL = 5


class AgentSession:
    """Represents a session with an Agent

    Attributes:
        controller: The AgentController instance for controlling the agent.
    """

    sid: str
    user_id: str | None
    event_stream: EventStream
    store: Store
    controller: AgentController | None = None
    runtime: Runtime | None = None
    security_analyzer: SecurityAnalyzer | None = None
    memory: Memory | None = None
    _starting: bool = False
    _started_at: float = 0
    _closed: bool = False
    loop: asyncio.AbstractEventLoop | None = None
    logger: LoggerAdapter

    def __init__(
        self,
        sid: str,
        store: Store,
        status_callback: Callable | None = None,
        user_id: str | None = None,
    ) -> None:
        """Initializes a new instance of the Session class

        Parameters:
        - sid: The session ID
        - store: Instance of the Store
        """

        # Import here to avoid circular import
        from openhands.server.shared import EventStreamImpl

        self.sid = sid
        self.event_stream = EventStreamImpl(sid, store, user_id)
        self.store = store
        self._status_callback = status_callback
        self.user_id = user_id
        self.logger = OpenHandsLoggerAdapter(
            extra={'session_id': sid, 'user_id': user_id}
        )

    async def start(
        self,
        runtime_name: str,
        config: OpenHandsConfig,
        agent: Agent,
        max_iterations: int,
        git_provider_tokens: PROVIDER_TOKEN_TYPE | None = None,
        custom_secrets: CUSTOM_SECRETS_TYPE | None = None,
        max_budget_per_task: float | None = None,
        agent_to_llm_config: dict[str, LLMConfig] | None = None,
        agent_configs: dict[str, AgentConfig] | None = None,
        selected_repository: str | None = None,
        selected_branch: str | None = None,
        initial_message: MessageAction | None = None,
        conversation_instructions: str | None = None,
        replay_json: str | None = None,
    ) -> None:
        """Starts the Agent session
        Parameters:
        - runtime_name: The name of the runtime associated with the session
        - config:
        - agent:
        - max_iterations:
        - max_budget_per_task:
        - agent_to_llm_config:
        - agent_configs:
        """
        if self.controller or self.runtime:
            raise RuntimeError(
                'Session already started. You need to close this session and start a new one.'
            )

        if self._closed:
            self.logger.warning('Session closed before starting')
            return
        self._starting = True
        started_at = time.time()
        self._started_at = started_at
        finished = False  # For monitoring
        runtime_connected = False
        restored_state = False
        custom_secrets_handler = UserSecrets(
            custom_secrets=custom_secrets if custom_secrets else {}
        )
        try:
            self._create_security_analyzer(config.security.security_analyzer)
            runtime_connected = await self._create_runtime(
                runtime_name=runtime_name,
                config=config,
                agent=agent,
                git_provider_tokens=git_provider_tokens,
                custom_secrets=custom_secrets,
                selected_repository=selected_repository,
                selected_branch=selected_branch,
            )

            repo_directory = None
            if self.runtime and runtime_connected and selected_repository:
                repo_directory = selected_repository.split('/')[-1]

            if git_provider_tokens:
                provider_handler = ProviderHandler(provider_tokens=git_provider_tokens)
                await provider_handler.set_event_stream_secrets(self.event_stream)

            if custom_secrets:
                custom_secrets_handler.set_event_stream_secrets(self.event_stream)

            self.memory = await self._create_memory(
                selected_repository=selected_repository,
                repo_directory=repo_directory,
                conversation_instructions=conversation_instructions,
                custom_secrets_descriptions=custom_secrets_handler.get_custom_secrets_descriptions(),
            )

            # NOTE: this needs to happen before controller is created
            # so MCP tools can be included into the SystemMessageAction
            if self.runtime and runtime_connected and agent.config.enable_mcp:
                await add_mcp_tools_to_agent(agent, self.runtime, self.memory, config)

            if replay_json:
                initial_message = self._run_replay(
                    initial_message,
                    replay_json,
                    agent,
                    config,
                    max_iterations,
                    max_budget_per_task,
                    agent_to_llm_config,
                    agent_configs,
                )
            else:
<<<<<<< HEAD
                self.logger.info(f'Creating controller for session {self.sid}')
                self.controller = self._create_controller(
=======
                self.controller, restored_state = self._create_controller(
>>>>>>> 4711e741
                    agent,
                    config.security.confirmation_mode,
                    max_iterations,
                    max_budget_per_task=max_budget_per_task,
                    agent_to_llm_config=agent_to_llm_config,
                    agent_configs=agent_configs,
                )
                self.logger.info(f'Controller created successfully for session {self.sid}')

            if not self._closed:
                if initial_message:
                    self.event_stream.add_event(initial_message, EventSource.USER)
                    self.event_stream.add_event(
                        ChangeAgentStateAction(AgentState.RUNNING),
                        EventSource.ENVIRONMENT,
                    )
                else:
                    self.event_stream.add_event(
                        ChangeAgentStateAction(AgentState.AWAITING_USER_INPUT),
                        EventSource.ENVIRONMENT,
                    )
            finished = True
        finally:
            self._starting = False
            success = finished and runtime_connected
            duration = (time.time() - started_at)

            log_metadata = {
                'signal': 'agent_session_start',
                'success': success,
                'duration': duration,
                'restored_state': restored_state
            }
            if success:
                self.logger.info(
                    f'Agent session start succeeded in {duration}s',
                    extra=log_metadata
                )
            else:
                self.logger.error(
                    f'Agent session start failed in {duration}s',
                    extra=log_metadata
                )

    async def close(self) -> None:
        """Closes the Agent session"""
        self.logger.info(f'AgentSession.close() called for {self.sid}')
        if self._closed:
            self.logger.debug(f'Session {self.sid} already closed')
            return
        self._closed = True
        while self._starting and should_continue():
            self.logger.debug(
                f'Waiting for initialization to finish before closing session {self.sid}'
            )
            await asyncio.sleep(WAIT_TIME_BEFORE_CLOSE_INTERVAL)
            if time.time() <= self._started_at + WAIT_TIME_BEFORE_CLOSE:
                self.logger.error(
                    f'Waited too long for initialization to finish before closing session {self.sid}'
                )
                break
        if self.event_stream is not None:
            self.event_stream.close()
        if self.controller is not None:
            self.logger.info(f'Controller exists for {self.sid}, saving state')
            end_state = self.controller.get_state()
            end_state.save_to_session(self.sid, self.store, self.user_id)
            await self.controller.close()
        else:
            self.logger.warning(f'No controller found for {self.sid}, state not saved')
        if self.runtime is not None:
            EXECUTOR.submit(self.runtime.close)
        if self.security_analyzer is not None:
            await self.security_analyzer.close()

    def _run_replay(
        self,
        initial_message: MessageAction | None,
        replay_json: str,
        agent: Agent,
        config: OpenHandsConfig,
        max_iterations: int,
        max_budget_per_task: float | None,
        agent_to_llm_config: dict[str, LLMConfig] | None,
        agent_configs: dict[str, AgentConfig] | None,
    ) -> MessageAction:
        """
        Replays a trajectory from a JSON file. Note that once the replay session
        finishes, the controller will continue to run with further user instructions,
        so we still need to pass llm configs, budget, etc., even though the replay
        itself does not call LLM or cost money.
        """
        assert initial_message is None
        replay_events = ReplayManager.get_replay_events(json.loads(replay_json))
        self.controller, _ = self._create_controller(
            agent,
            config.security.confirmation_mode,
            max_iterations,
            max_budget_per_task=max_budget_per_task,
            agent_to_llm_config=agent_to_llm_config,
            agent_configs=agent_configs,
            replay_events=replay_events[1:],
        )
        assert isinstance(replay_events[0], MessageAction)
        return replay_events[0]

    def _create_security_analyzer(self, security_analyzer: str | None) -> None:
        """Creates a SecurityAnalyzer instance that will be used to analyze the agent actions

        Parameters:
        - security_analyzer: The name of the security analyzer to use
        """

        if security_analyzer:
            self.logger.debug(f'Using security analyzer: {security_analyzer}')
            self.security_analyzer = options.SecurityAnalyzers.get(
                security_analyzer, SecurityAnalyzer
            )(self.event_stream)

    def override_provider_tokens_with_custom_secret(
        self,
        git_provider_tokens: PROVIDER_TOKEN_TYPE | None,
        custom_secrets: CUSTOM_SECRETS_TYPE | None,
    ):
        if git_provider_tokens and custom_secrets:
            tokens = dict(git_provider_tokens)
            for provider, _ in tokens.items():
                token_name = ProviderHandler.get_provider_env_key(provider)
                if token_name in custom_secrets or token_name.upper() in custom_secrets:
                    del tokens[provider]

            return MappingProxyType(tokens)
        return git_provider_tokens

    async def _create_runtime(
        self,
        runtime_name: str,
        config: OpenHandsConfig,
        agent: Agent,
        git_provider_tokens: PROVIDER_TOKEN_TYPE | None = None,
        custom_secrets: CUSTOM_SECRETS_TYPE | None = None,
        selected_repository: str | None = None,
        selected_branch: str | None = None,
    ) -> bool:
        """Creates a runtime instance

        Parameters:
        - runtime_name: The name of the runtime associated with the session
        - config:
        - agent:

        Return True on successfully connected, False if could not connect.
        Raises if already created, possibly in other situations.
        """

        if self.runtime is not None:
            raise RuntimeError('Runtime already created')

        custom_secrets_handler = UserSecrets(custom_secrets=custom_secrets or {})
        env_vars = custom_secrets_handler.get_env_vars()

        self.logger.debug(f'Initializing runtime `{runtime_name}` now...')
        runtime_cls = get_runtime_cls(runtime_name)
        if runtime_cls == RemoteRuntime:
            # If provider tokens is passed in custom secrets, then remove provider from provider tokens
            # We prioritize provider tokens set in custom secrets
            provider_tokens_without_gitlab = (
                self.override_provider_tokens_with_custom_secret(
                    git_provider_tokens, custom_secrets
                )
            )

            self.runtime = runtime_cls(
                config=config,
                event_stream=self.event_stream,
                sid=self.sid,
                plugins=agent.sandbox_plugins,
                status_callback=self._status_callback,
                headless_mode=False,
                attach_to_existing=False,
                git_provider_tokens=provider_tokens_without_gitlab,
                env_vars=env_vars,
                user_id=self.user_id,
            )
        else:
            provider_handler = ProviderHandler(
                provider_tokens=git_provider_tokens
                or cast(PROVIDER_TOKEN_TYPE, MappingProxyType({}))
            )

            # Merge git provider tokens with custom secrets before passing over to runtime
            env_vars.update(await provider_handler.get_env_vars(expose_secrets=True))
            self.runtime = runtime_cls(
                config=config,
                event_stream=self.event_stream,
                sid=self.sid,
                plugins=agent.sandbox_plugins,
                status_callback=self._status_callback,
                headless_mode=False,
                attach_to_existing=False,
                env_vars=env_vars,
            )

        # FIXME: this sleep is a terrible hack.
        # This is to give the websocket a second to connect, so that
        # the status messages make it through to the frontend.
        # We should find a better way to plumb status messages through.
        await asyncio.sleep(1)
        try:
            await self.runtime.connect()
        except AgentRuntimeUnavailableError as e:
            self.logger.error(f'Runtime initialization failed: {e}')
            if self._status_callback:
                self._status_callback(
                    'error', 'STATUS$ERROR_RUNTIME_DISCONNECTED', str(e)
                )
            return False

        await self.runtime.clone_or_init_repo(
            git_provider_tokens, selected_repository, selected_branch
        )
        await call_sync_from_async(self.runtime.maybe_run_setup_script)
        await call_sync_from_async(self.runtime.maybe_setup_git_hooks)

        self.logger.debug(
            f'Runtime initialized with plugins: {[plugin.name for plugin in self.runtime.plugins]}'
        )
        return True

    def _create_controller(
        self,
        agent: Agent,
        confirmation_mode: bool,
        max_iterations: int,
        max_budget_per_task: float | None = None,
        agent_to_llm_config: dict[str, LLMConfig] | None = None,
        agent_configs: dict[str, AgentConfig] | None = None,
        replay_events: list[Event] | None = None,
    ) -> tuple[AgentController, bool]:
        """Creates an AgentController instance

        Parameters:
        - agent:
        - confirmation_mode: Whether to use confirmation mode
        - max_iterations:
        - max_budget_per_task:
        - agent_to_llm_config:
        - agent_configs:

        Returns:
            Agent Controller and a bool indicating if state was restored from a previous conversation
        """

        if self.controller is not None:
            raise RuntimeError('Controller already created')
        if self.runtime is None:
            raise RuntimeError(
                'Runtime must be initialized before the agent controller'
            )

        msg = (
            '\n--------------------------------- OpenHands Configuration ---------------------------------\n'
            f'LLM: {agent.llm.config.model}\n'
            f'Base URL: {agent.llm.config.base_url}\n'
            f'Agent: {agent.name}\n'
            f'Runtime: {self.runtime.__class__.__name__}\n'
            f'Plugins: {[p.name for p in agent.sandbox_plugins] if agent.sandbox_plugins else "None"}\n'
            '-------------------------------------------------------------------------------------------'
        )
        self.logger.debug(msg)
        initial_state = self._maybe_restore_state()
        controller = AgentController(
            sid=self.sid,
            event_stream=self.event_stream,
            agent=agent,
            max_iterations=int(max_iterations),
            max_budget_per_task=max_budget_per_task,
            agent_to_llm_config=agent_to_llm_config,
            agent_configs=agent_configs,
            confirmation_mode=confirmation_mode,
            headless_mode=False,
            status_callback=self._status_callback,
            initial_state=initial_state,
            replay_events=replay_events,
        )

        return (controller, initial_state is not None)

    async def _create_memory(
        self,
        selected_repository: str | None,
        repo_directory: str | None,
        conversation_instructions: str | None,
        custom_secrets_descriptions: dict[str, str],
    ) -> Memory:
        memory = Memory(
            event_stream=self.event_stream,
            sid=self.sid,
            status_callback=self._status_callback,
        )

        if self.runtime:
            # sets available hosts and other runtime info
            memory.set_runtime_info(self.runtime, custom_secrets_descriptions)
            memory.set_conversation_instructions(conversation_instructions)

            # loads microagents from repo/.openhands/microagents
            microagents: list[BaseMicroagent] = await call_sync_from_async(
                self.runtime.get_microagents_from_selected_repo,
                selected_repository or None,
            )
            memory.load_user_workspace_microagents(microagents)

            if selected_repository and repo_directory:
                memory.set_repository_info(selected_repository, repo_directory)
        return memory

    def _maybe_restore_state(self) -> State | None:
        """Helper method to handle state restore logic."""
        restored_state = None

        # Attempt to restore the state from session.
        # Use a heuristic to figure out if we should have a state:
        # if we have events in the stream.
        try:
            restored_state = State.restore_from_session(
                self.sid, self.store, self.user_id
            )
            self.logger.debug(f'Restored state from session, sid: {self.sid}')
        except Exception as e:
            if self.event_stream.get_latest_event_id() > 0:
                # if we have events, we should have a state
                self.logger.warning(f'State could not be restored: {e}')
            else:
                self.logger.debug('No events found, no state to restore')
        return restored_state

    def get_state(self) -> AgentState | None:
        controller = self.controller
        if controller:
            return controller.state.agent_state
        if time.time() > self._started_at + WAIT_TIME_BEFORE_CLOSE:
            # If 5 minutes have elapsed and we still don't have a controller, something has gone wrong
            return AgentState.ERROR
        return None

    def is_closed(self) -> bool:
        return self._closed<|MERGE_RESOLUTION|>--- conflicted
+++ resolved
@@ -175,12 +175,7 @@
                     agent_configs,
                 )
             else:
-<<<<<<< HEAD
-                self.logger.info(f'Creating controller for session {self.sid}')
-                self.controller = self._create_controller(
-=======
                 self.controller, restored_state = self._create_controller(
->>>>>>> 4711e741
                     agent,
                     config.security.confirmation_mode,
                     max_iterations,
